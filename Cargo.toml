--- conflicted
+++ resolved
@@ -50,11 +50,8 @@
 shellexpand = "3.1.0"
 synoptic = "2.2.9"
 regex = "1.11.1"
-<<<<<<< HEAD
 log = "0.4"
-=======
 once_cell = "1.20.2"
->>>>>>> b0818d96
 
 # Non-windows dependencies (for terminal)
 [target.'cfg(not(target_os = "windows"))'.dependencies]
