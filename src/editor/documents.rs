--- conflicted
+++ resolved
@@ -444,25 +444,15 @@
         match self {
             Self::None | Self::FileTree | Self::Atom(_, _) => false,
             Self::Terminal(term) => {
-<<<<<<< HEAD
                 match term.lock() {
-                    Ok(mut guard) => {
-                        if guard.force_rerender {
-                            guard.force_rerender = false;
-                            true
-                        } else {
-                            false
-                        }
+                    Ok(term) => {
+                        term.check_force_rerender()
                     }
                     Err(e) => {
                         eprintln!("Failed to lock terminal: {}", e);
                         false
                     }
                 }
-=======
-                let term = term.lock().unwrap();
-                term.check_force_rerender()
->>>>>>> 249f26bf
             }
             Self::SideBySide(layouts) | Self::TopToBottom(layouts) => {
                 for layout in layouts.iter_mut() {
