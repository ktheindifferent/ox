--- conflicted
+++ resolved
@@ -181,28 +181,17 @@
     }
     ged!(mut &editor).macro_man.playing = false;
     // Restore back to the state of the document beforehand
-<<<<<<< HEAD
-    // First set the cursor position
-    ged!(mut &editor).try_doc_mut().unwrap().cursor = cursor;
-    // Calculate and set the character pointer based on the cursor location
-    let char_ptr = ged!(&editor).try_doc().unwrap().character_idx(&cursor.loc);
-    ged!(mut &editor).try_doc_mut().unwrap().char_ptr = char_ptr;
-    // Store the current x position for vertical navigation (up/down movements)
-    ged!(mut &editor).try_doc_mut().unwrap().old_cursor = cursor.loc.x;
-    // Clear any selection
-    ged!(mut &editor).try_doc_mut().unwrap().cancel_selection();
-=======
-    // TODO: calculate char_ptr and old_cursor too
+    // Calculate the character pointer based on the cursor location
     let char_ptr = ged!(&editor).try_doc()
         .map(|d| d.character_idx(&cursor.loc))
         .unwrap_or(0);
+    // Update all cursor state atomically
     if let Some(doc_mut) = ged!(mut &editor).try_doc_mut() {
         doc_mut.cursor = cursor;
         doc_mut.char_ptr = char_ptr;
         doc_mut.old_cursor = cursor.loc.x;
         doc_mut.cancel_selection();
     }
->>>>>>> c4c3ed2a
     Ok(())
 }
 
