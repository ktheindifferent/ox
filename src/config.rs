--- conflicted
+++ resolved
@@ -202,411 +202,9 @@
 }
 
 // Default configuration format
-<<<<<<< HEAD
 // Minify using:
 // (| )//[a-zA-Z0-9 ]+ on https://www.regextester.com/
 // https://codebeautify.org/text-minifier
 fn default() -> String {
 "/*\n    My very own (awesome) Ox configuration file!\n    \n    Ox uses RON. RON is an object notation similar to JSON.\n    It makes it easy and quick for Ox to parse.\n\n    Config name: NAME\n    Author:      AUTHOR\n    YEAR:        YEAR\n*/\n\n// General settings for Ox\n(\n    general: General(\n        line_number_padding_right: 2, // Line number padding on the right\n        line_number_padding_left:  1, // Line number padding on the left\n        tab_width:                 4, // The amount of spaces for a tab\n        undo_period:               5, // Seconds of inactivity for undo\n        wrap_cursor:            true, // Determines wheter the cursor wraps around\n        // Values:\n        // %f - File name\n        // %F - File name with full path\n        // %I - Language specific icon with leading space\n        // %i - Language specific icon\n        // %n - Language name\n        // %l - Current line number in the document\n        // %L - Total number of lines in the document\n        // %x - X position of the cursor\n        // %y - Y position of the cursor\n        // %v - Version of the editor (e.g. 0.2.6)\n        // %d - Dirty file indicator text\n        // %D - Dirty file indicator icon\n        // %R - Read only file indicator\n        status_left:  \" %f%d %D \u{2502} %n %i\", // Left part of status line\n        status_right: \"\u{4e26} %l / %L \u{2502} \u{fae6}(%x, %y) \", // Right part of status line\n        tab: \"%I%f%d\", // Tab formatting\n    ),\n    // Custom defined macros\n    macros: {\n        // Macro to move a line up\n        \"move line up\": [\n            \"store line 1\", // Store current line in bank #1\n            \"delete 0\",     // Delete current line\n            \"move 1 up\",    // Move cursor up by 1\n            \"line above\",   // Insert an empty line above\n            \"move 1 up\",    // Move cursor up to the empty line\n            \"load line 1\",  // Load line in bank #1 over the empty line\n        ],\n        // Macro to move a line down\n        \"move line down\": [\n            \"store line 1\", // Store the current line in bank #1\n            \"delete 0\",     // Delete the current line\n            \"line below\",   // Create an empty line below\n            \"move 1 down\",  // Move cursor down to empty line\n            \"load line 1\",  // Overwrite empty line with line in bank #1\n        ],\n        // Macro to save with root permission\n        \"save #\": [\n            // SHCS: Shell with confirmation and substitution\n            // With substitution, `%C` becomes the current documents contents\n            // `%F` becomes the file path of the current document\n            \"shcs sudo cat > %F << EOF\\n%CEOF\", // \'%F\' is the current file name\n            \"is saved\", // Set the status of the file to saved\n        ],\n    },\n    // RGB values for the colours of Ox\n    theme: Theme(\n        transparent_editor: false,         // Makes editor background transparent\n        editor_bg:          (41, 41, 61), // The main background color\n        editor_fg:          (255, 255, 255), // The default text color\n        status_bg:          (59, 59, 84), // The background color of the status line\n        status_fg:          (35, 240, 144), // The text color of the status line\n        line_number_fg:     (73, 73, 110), // The text color of the line numbers\n        line_number_bg:     (49, 49, 73), // The background color of the line numbers\n        active_tab_fg:      (255, 255, 255), // The text color of the active tab\n        active_tab_bg:      (41, 41, 61), //  The background color of the active tab\n        inactive_tab_fg:    (255, 255, 255), // The text color of the inactive tab(s)\n        inactive_tab_bg:    (59, 59, 84), // The text color of the inactive tab(s)\n        warning_fg:         (208, 164, 79), // Text colour of the warning message\n        error_fg:           (224, 113, 113), // Text colour of the warning message\n        info_fg:            (255, 255, 255), // Text colour of the warning message\n        default_theme:    \"default\", // The default syntax highlights to use\n        fallback:         true, // Enables use of fallback themes (if detected)\n    ),\n    // Colours for the syntax highlighting\n    highlights: {\n        \"default\": {\n            \"comments\":   (113, 113, 169),\n            \"keywords\":   (134, 76, 232),\n            \"namespaces\": (134, 76, 232),\n            \"references\": (134, 76, 232),\n            \"strings\":    (39, 222, 145),\n            \"characters\": (40, 198, 232),\n            \"digits\":     (40, 198, 232),\n            \"booleans\":   (86, 217, 178),\n            \"functions\":  (47, 141, 252),\n            \"structs\":    (47, 141, 252),\n            \"macros\":     (223, 52, 249),\n            \"attributes\": (40, 198, 232),\n            \"headers\":    (47, 141, 252),\n            \"symbols\":    (47, 141, 252),\n            \"global\":     (86, 217, 178),\n            \"operators\":  (86, 217, 178),\n            \"regex\":      (40, 198, 232),\n            \"search_active\":   (41, 73, 131),\n            \"search_inactive\": (29, 52, 93),\n        },\n        \"alternative\": {\n            \"comments\":   (113, 113, 169),\n            \"keywords\":   (64, 86, 244),\n            \"namespaces\": (64, 86, 244),\n            \"references\": (64, 86, 244),\n            \"strings\":    (76, 224, 179),\n            \"characters\": (110, 94, 206),\n            \"digits\":     (4, 95, 204),\n            \"booleans\":   (76, 224, 179),\n            \"functions\":  (4, 95, 204),\n            \"structs\":    (4, 95, 204),\n            \"macros\":     (110, 94, 206),\n            \"attributes\": (4, 95, 204),\n            \"headers\":    (141, 129, 217),\n            \"symbols\":    (249, 233, 0),\n            \"global\":     (76, 224, 179),\n            \"operators\":  (76, 224, 179),\n            \"regex\":      (4, 95, 204),\n            \"search_active\":   (41, 73, 131),\n            \"search_inactive\": (29, 52, 93),\n        },\n    },\n    // Key bindings\n    keys: {\n        // Keybinding: [Oxa commands]\n        Ctrl(Char(\'q\')): [\"quit\"], // Quit current document\n        Ctrl(Char(\'s\')): [\"save\"], // Save current document\n        Alt(Char(\'s\')):  [\"save ?\"], // Save current document as\n        Ctrl(Char(\'w\')): [\"save *\"], // Save all open documents\n        Ctrl(Char(\'n\')): [\"new\"], // Create new document\n        Ctrl(Char(\'o\')): [\"open\"], // Open document\n        Ctrl(Left):      [\"prev\"], // Move to previous tab\n        Ctrl(Right):     [\"next\"], // Move to next tab\n        Ctrl(Char(\'z\')): [\"undo\"], // Undo last edit\n        Ctrl(Char(\'y\')): [\"redo\"], // Redo last edit\n        Ctrl(Char(\'f\')): [\"search\"], // Trigger search command\n        Ctrl(Char(\'r\')): [\"replace\"], // Trigger replace command\n        Ctrl(Char(\'a\')): [\"replace *\"], // Trigger replace all command\n        Ctrl(Up):        [\"move line up\"], // Move line up\n        Ctrl(Down):      [\"move line down\"], // Move line down\n        Ctrl(Delete):    [\"delete word left\"], // Delete word\n        Alt(Char(\'a\')):  [\"cmd\"], // Open the command line\n        // Show help message URL\n        F(1):   [\n            \"sh echo You can get help here:\",\n            \"shc echo https://github.com/curlpipe/ox/wiki\",\n        ]\n    },\n    // Language specific settings\n    languages: [\n        Language(\n            name: \"Rust\", // Name of the language\n            icon: \"\u{e7a8} \", // Icon for the language\n            extensions: [\"rs\"], // Extensions of the language\n            // Keywords of the language\n            keywords: [\n                \"as\", \"break\", \"const\", \"continue\", \"crate\", \"else\", \n                \"enum\", \"extern\", \"fn\", \"for\", \"if\", \"impl\", \"in\", \n                \"let\", \"loop\", \"match\", \"mod\", \"move\", \"mut\", \"pub\", \n                \"ref\", \"return\", \"self\", \"static\", \"struct\", \"super\", \n                \"trait\", \"type\", \"unsafe\", \"use\", \"where\", \"while\", \n                \"async\", \"await\", \"dyn\", \"abstract\", \"become\", \"box\", \n                \"do\", \"final\", \"macro\", \"override\", \"priv\", \"typeof\", \n                \"unsized\", \"virtual\", \"yield\", \"try\", \"\'static\",\n                \"u8\", \"u16\", \"u32\", \"u64\", \"u128\", \"usize\",\n                \"i8\", \"i16\", \"i32\", \"i64\", \"i128\", \"isize\",\n                \"f32\", \"f64\", \"String\", \"Vec\", \"str\", \"Some\", \"bool\",\n                \"None\", \"Box\", \"Result\", \"Option\", \"Ok\", \"Err\", \"Self\",\n                \"std\"\n            ],\n            // Syntax definitions\n            definitions: {\n                \"operators\":  [\n                    r\"(=)\",\n                    r\"(\\+)\",\n                    r\"(\\-)\",\n                    r\"(\\*)\",\n                    r\"[^/](/)[^/]\",\n                    r\"(\\+=)\",\n                    r\"(\\-=)\",\n                    r\"(\\*=)\",\n                    r\"(\\\\=)\",\n                    r\"(==)\",\n                    r\"(!=)\",\n                    r\"(\\?)\",\n                    r\"(>=)\",\n                    r\"(<=)\",\n                    r\"(<)\",\n                    r\"(>)\",\n                ],\n                \"namespaces\": [\n                    r\"([a-z_][A-Za-z0-9_]*)::\",\n                ],\n                \"comments\":   [\n                    \"(?m)(//.*)$\", \n                    \"(?ms)(/\\\\*.*?\\\\*/)\",\n                ],\n                \"strings\":    [\n                    \"\\\"(?:[^\\\"\\\\\\\\]*(?:\\\\\\\\.[^\\\"\\\\\\\\]*)*)\\\"\",\n                    \"(r\\\".*?\\\")\",\n                    \"(?ms)(r#\\\".*?\\\"#)\",\n                    \"(?ms)(#\\\".*?\\\"#)\",\n                ],\n                \"characters\": [\n                    \"(\'.\')\", \n                    \"(\'\\\\\\\\.\')\",\n                ],\n                \"digits\":     [\n                    \"\\\\b(\\\\d+.\\\\d+|\\\\d+)\",\n                    \"\\\\b(\\\\d+.\\\\d+(?:f32|f64))\",\n                ],\n                \"booleans\":   [\n                    \"\\\\b(true)\\\\b\", \n                    \"\\\\b(false)\\\\b\",\n                ],\n                \"functions\":  [\n                    \"fn\\\\s+([a-z_][A-Za-z0-9_]*)\\\\s*\\\\(\",\n                    r\"\\.([a-z_][A-Za-z0-9_]*)\\s*\\(\",\n                    r\"([a-z_][A-Za-z0-9_]*)\\s*\\(\",\n                ],\n                \"structs\":    [\n                    \"(?:trait|enum|struct|impl)\\\\s+([A-Z][A-Za-z0-9_]*)\\\\s*\", \n                    \"impl(?:<.*?>|)\\\\s+([A-Z][A-Za-z0-9_]*)\",\n                    \"([A-Z][A-Za-z0-9_]*)::\",\n                    r\"([A-Z][A-Za-z0-9_]*)\\s*\\(\",\n                    \"impl.*for\\\\s+([A-Z][A-Za-z0-9_]*)\",\n                    r\"::\\s*([a-z_][A-Za-z0-9_]*)\\s*\\(\",\n                ],\n                \"macros\":     [\n                    \"\\\\b([a-z_][a-zA-Z0-9_]*!)\",\n                    r\"(\\$[a-z_][A-Za-z0-9_]*)\",\n                ],\n                \"attributes\": [\n                    \"(?ms)^\\\\s*(#(?:!|)\\\\[.*?\\\\])\",\n                ],\n                \"references\": [\n                    \"(&)\",\n                    \"&str\", \"&mut\", \"&self\", \n                    \"&i8\", \"&i16\", \"&i32\", \"&i64\", \"&i128\", \"&isize\",\n                    \"&u8\", \"&u16\", \"&u32\", \"&u64\", \"&u128\", \"&usize\",\n                    \"&f32\", \"&f64\",\n                ]\n            }\n        ),\n        Language(\n            name: \"Ruby\", // Name of the language\n            icon: \"\u{e739} \", // Icon for the language\n            extensions: [\"rb\"], // Extensions of the language\n            // Keywords of the language\n            keywords: [\n                \"__ENCODING__\", \"__LINE__\", \"__FILE__\", \"BEGIN\", \"END\", \n                \"alias\", \"and\", \"begin\", \"break\", \"case\", \"class\", \"def\", \n                \"defined?\", \"do\", \"else\", \"elsif\", \"end\", \"ensure\", \"print\",\n                \"for\", \"if\", \"in\", \"module\", \"next\", \"nil\", \"not\", \"or\", \"puts\",\n                \"redo\", \"rescue\", \"retry\", \"return\", \"self\", \"super\", \"then\", \n                \"undef\", \"unless\", \"until\", \"when\", \"while\", \"yield\", \"raise\",\n                \"include\", \"extend\", \"require\" \n            ],\n            // Syntax definitions\n            definitions: {\n                \"comments\":   [\n                    \"(?m)(#.*)$\", \n                    \"(?ms)(=begin.*=end)\", \n                ],\n                \"strings\":    [\n                    \"(?:f|r|)\\\"(?:[^\\\"\\\\\\\\]*(?:\\\\\\\\.[^\\\"\\\\\\\\]*)*)\\\"\",\n                    \"(?:f|r|)\\\'(?:[^\\\'\\\\\\\\]*(?:\\\\\\\\.[^\\\'\\\\\\\\]*)*)\\\'\",\n                ],\n                \"digits\":     [\n                    r\"\\b(\\d+.\\d+|\\d+)\",\n                ],\n                \"booleans\":   [\n                    r\"\\b(true)\\b\", \n                    r\"\\b(false)\\b\",\n                ],\n                \"structs\":    [\n                    r\"class(\\s+[A-Za-z0-9_]*)\",\n                ],\n                \"functions\":  [\n                    r\"def\\s+([a-z_][A-Za-z0-9_\\\\?!]*)\",\n                    \"\\\\.([a-z_][A-Za-z0-9_\\\\?!]*)\\\\s*\",\n                    \"\\\\b([a-z_][A-Za-z0-9_\\\\?!]*)\\\\s*\\\\(\",\n                ],\n                \"symbols\":    [\n                    r\"(:[^,\\)\\.\\s=]+)\",\n                ],\n                \"global\":     [\n                    r\"(\\$[a-z_][A-Za-z0-9_]*)\\s\",\n                ],\n                \"regex\": [\n                    r\"/.+/\"\n                ],\n                \"operators\":  [\n                    r\"(=)\",\n                    r\"(\\+)\",\n                    r\"(\\-)\",\n                    r\"(\\*)\",\n                    r\"(\\s/\\s)\",\n                    r\"(\\+=)\",\n                    r\"(\\-=)\",\n                    r\"(\\*=)\",\n                    r\"(\\\\=)\",\n                    r\"(==)\",\n                    r\"(!=)\",\n                    r\"(\\&\\&)\",\n                    r\"(\\|\\|)\",\n                    r\"(!)\\S\",\n                    r\"(>=)\",\n                    r\"(<=)\",\n                    r\"(<)\",\n                    r\"(>)\",\n                ],\n            }\n        ),\n        Language(\n            name: \"Crystal\", // Name of the language\n            icon: \"\u{e7a3} \", // Icon for the language\n            extensions: [\"cr\"], // Extensions of the language\n            // Keywords of the language\n            keywords: [\n                \"__ENCODING__\", \"__LINE__\", \"__FILE__\", \"BEGIN\", \"END\", \n                \"alias\", \"and\", \"begin\", \"break\", \"case\", \"class\", \"def\", \n                \"defined?\", \"do\", \"else\", \"elsif\", \"end\", \"ensure\", \"print\",\n                \"for\", \"if\", \"in\", \"module\", \"next\", \"nil\", \"not\", \"or\", \"puts\",\n                \"redo\", \"rescue\", \"retry\", \"return\", \"self\", \"super\", \"then\", \n                \"undef\", \"unless\", \"until\", \"when\", \"while\", \"yield\", \"raise\",\n                \"include\", \"extend\", \"Int32\", \"String\", \"getter\", \"setter\",\n                \"property\", \"Array\", \"Set\", \"Hash\", \"Range\", \"Proc\", \"typeof\",\n            ],\n            // Syntax definitions\n            definitions: {\n                \"comments\":   [\n                    \"(?m)(#.*)$\", \n                    \"(?ms)(=begin.*=end)\", \n                ],\n                \"strings\":    [\n                    \"(?ms)(\\\".*?\\\")\",\n                    \"(?:f|r|)\\\"(?:[^\\\"\\\\\\\\]*(?:\\\\\\\\.[^\\\"\\\\\\\\]*)*)\\\"\",\n                    \"(\\\'.*?\\\')\",\n                ],\n                \"digits\":     [\n                    r\"\\b(\\d+.\\d+|\\d+)\",\n                    r\"(_i(?:8|16|32|64|128))\",\n                    r\"(_u(?:8|16|32|64|128))\",\n                    r\"(_f(?:8|16|32|64|128))\",\n                    \"0x[A-Fa-f0-9]{6}\"\n                ],\n                \"booleans\":   [\n                    r\"\\b(true)\\b\", \n                    r\"\\b(false)\\b\",\n                ],\n                \"structs\":    [\n                    r\"class(\\s+[A-Za-z0-9_]*)\",\n                ],\n                \"functions\":  [\n                    r\"def\\s+([a-z_][A-Za-z0-9_\\\\?!]*)\",\n                    \"\\\\.([a-z_][A-Za-z0-9_\\\\?!]*)\\\\s*\",\n                    \"\\\\b([a-z_][A-Za-z0-9_\\\\?!]*)\\\\s*\\\\(\",\n                ],\n                \"symbols\":    [\n                    r\"(:[^,\\}\\)\\.\\s=]+)\",\n                ],\n                \"global\":     [\n                    r\"(\\$[a-z_][A-Za-z0-9_]*)\\s\",\n                ],\n                \"operators\":  [\n                    r\"(=)\",\n                    r\"(\\+)\",\n                    r\"(\\-)\",\n                    r\"(\\*)\",\n                    r\"(\\s/\\s)\",\n                    r\"(\\+=)\",\n                    r\"(\\-=)\",\n                    r\"(\\*=)\",\n                    r\"(\\\\=)\",\n                    r\"(==)\",\n                    r\"(!=)\",\n                    r\"(\\&\\&)\",\n                    r\"(\\|\\|)\",\n                    r\"(!)\\S\",\n                    r\"(>=)\",\n                    r\"(<=)\",\n                    r\"(<)\",\n                    r\"(>)\",\n                    r\"(\\?)\",\n                ],\n            }\n        ),\n        Language(\n            name: \"Python\", // Name of the language\n            icon: \"\u{e73c} \", // Icon for the language\n            extensions: [\"py\", \"pyw\"], // Extensions of the language\n            // Keywords of the language\n            keywords: [\n                \"and\", \"as\", \"assert\", \"break\", \"class\", \"continue\", \n                \"def\", \"del\", \"elif\", \"else\", \"except\", \"exec\", \n                \"finally\", \"for\", \"from\", \"global\", \"if\", \"import\", \n                \"in\", \"is\", \"lambda\", \"not\", \"or\", \"pass\", \"print\", \n                \"raise\", \"return\", \"try\", \"while\", \"with\", \"yield\",\n                \"str\", \"bool\", \"int\", \"tuple\", \"list\", \"dict\", \"tuple\",\n                \"len\", \"None\", \"input\", \"type\", \"set\", \"range\", \"enumerate\",\n                \"open\", \"iter\", \"min\", \"max\", \"dir\", \"self\", \"isinstance\", \n                \"help\", \"next\", \"super\",\n            ],\n            // Syntax definitions\n            definitions: {\n                \"comments\":   [\n                    \"(?m)(#.*)$\", \n                ],\n                \"strings\":    [\n                    \"(?ms)(\\\"\\\"\\\".*?\\\"\\\"\\\")\",\n                    \"(?ms)(\\\'\\\'\\\'.*?\\\'\\\'\\\')\",\n                    \"(?:f|r|)\\\"(?:[^\\\"\\\\\\\\]*(?:\\\\\\\\.[^\\\"\\\\\\\\]*)*)\\\"\",\n                    \"(?:f|r|)\\\'(?:[^\\\'\\\\\\\\]*(?:\\\\\\\\.[^\\\'\\\\\\\\]*)*)\\\'\",\n                ],\n                \"digits\":     [\n                    \"\\\\b(\\\\d+.\\\\d+|\\\\d+)\",\n                ],\n                \"booleans\":   [\n                    \"\\\\b(True)\\\\b\", \n                    \"\\\\b(False)\\\\b\",\n                ],\n                \"structs\":    [\n                    \"class\\\\s+([A-Za-z0-9_]*)\",\n                ],\n                \"functions\":  [\n                    \"def\\\\s+([a-z_][A-Za-z0-9_]*)\",\n                    \"\\\\.([a-z_][A-Za-z0-9_\\\\?!]*)\\\\s*\",\n                    \"\\\\b([a-z_][A-Za-z0-9_\\\\?!]*)\\\\s*\\\\(\",\n                ],\n                \"attributes\": [\n                    \"@.*$\",\n                ],\n                \"operators\":  [\n                    r\"(=)\",\n                    r\"(\\+)\",\n                    r\"(\\-)\",\n                    r\"(\\*)\",\n                    r\"(\\s/\\s)\",\n                    r\"(\\s//\\s)\",\n                    r\"(%)\",\n                    r\"(\\+=)\",\n                    r\"(\\-=)\",\n                    r\"(\\*=)\",\n                    r\"(\\\\=)\",\n                    r\"(==)\",\n                    r\"(!=)\",\n                    r\"(>=)\",\n                    r\"(<=)\",\n                    r\"(<)\",\n                    r\"(>)\",\n                ],\n            }\n        ),\n        Language(\n            name: \"Javascript\", // Name of the language\n            icon: \"\u{e74e} \", // Icon for the language\n            extensions: [\"js\"], // Extensions of the language\n            // Keywords of the language\n            keywords: [\n                \"abstract\", \"arguments\", \"await\", \"boolean\", \"break\", \"byte\", \n                \"case\", \"catch\", \"char\", \"class\", \"const\", \"continue\", \"debugger\", \n                \"default\", \"delete\", \"do\", \"double\", \"else\", \"enum\", \"eval\", \n                \"export\", \"extends\", \"final\", \"finally\", \"float\", \"for\", \"of\",\n                \"function\", \"goto\", \"if\", \"implements\", \"import\", \"in\", \"instanceof\", \n                \"int\", \"interface\", \"let\", \"long\", \"native\", \"new\", \"null\", \"package\", \n                \"private\", \"protected\", \"public\", \"return\", \"short\", \"static\", \n                \"super\", \"switch\", \"synchronized\", \"this\", \"throw\", \"throws\", \n                \"transient\", \"try\", \"typeof\", \"var\", \"void\", \"volatile\", \"console\",\n                \"while\", \"with\", \"yield\", \"undefined\", \"NaN\", \"-Infinity\", \"Infinity\",\n            ],\n            // Syntax definitions\n            definitions: {\n                \"comments\":   [\n                    \"(?m)(//.*)$\", \n                    \"(?ms)(/\\\\*.*\\\\*/)$\", \n                ],\n                \"strings\":    [\n                    \"(?ms)(\\\"\\\"\\\".*?\\\"\\\"\\\")\",\n                    \"(?ms)(\\\'\\\'\\\'.*?\\\'\\\'\\\')\",\n                    \"(?:f|r|)\\\"(?:[^\\\"\\\\\\\\]*(?:\\\\\\\\.[^\\\"\\\\\\\\]*)*)\\\"\",\n                    \"(?:f|r|)\\\'(?:[^\\\'\\\\\\\\]*(?:\\\\\\\\.[^\\\'\\\\\\\\]*)*)\\\'\",\n                ],\n                \"digits\":     [\n                    \"\\\\b(\\\\d+.\\\\d+|\\\\d+)\",\n                ],\n                \"booleans\":   [\n                    \"\\\\b(true)\\\\b\", \n                    \"\\\\b(false)\\\\b\",\n                ],\n                \"structs\":    [\n                    \"class\\\\s+([A-Za-z0-9_]*)\",\n                ],\n                \"functions\":  [\n                    \"function\\\\s+([a-z_][A-Za-z0-9_]*)\",\n                    \"\\\\b([a-z_][A-Za-z0-9_]*)\\\\s*\\\\(\",\n                    \"\\\\.([a-z_][A-Za-z0-9_\\\\?!]*)\\\\s*\",\n                ],\n                \"operators\":  [\n                    r\"(=)\",\n                    r\"(\\+)\",\n                    r\"(\\-)\",\n                    r\"(\\*)\",\n                    r\"(\\s/\\s)\",\n                    r\"(%)\",\n                    r\"(\\+=)\",\n                    r\"(\\-=)\",\n                    r\"(\\*=)\",\n                    r\"(\\\\=)\",\n                    r\"(==)\",\n                    r\"(!=)\",\n                    r\"(>=)\",\n                    r\"(<=)\",\n                    r\"(<)\",\n                    r\"(>)\",\n                    r\"(<<)\",\n                    r\"(>>)\",\n                    r\"(\\&\\&)\",\n                    r\"(\\|\\|)\",\n                    r\"(!)\\S\",\n                ],\n            }\n        ),\n        Language(\n            name: \"C\", // Name of the language\n            icon: \"\u{e61e} \", // Icon for the language\n            extensions: [\"c\", \"h\"], // Extensions of the language\n            // Keywords of the language\n            keywords: [\n                \"auto\", \"break\", \"case\", \"char\", \"const\", \"continue\", \"default\", \n                \"do\", \"double\", \"else\", \"enum\", \"extern\", \"float\", \"for\", \"goto\", \n                \"if\", \"int\", \"long\", \"register\", \"return\", \"short\", \"signed\", \n                \"sizeof\", \"static\", \"struct\", \"switch\", \"typedef\", \"union\", \n                \"unsigned\", \"void\", \"volatile\", \"while\", \"printf\", \"fscanf\", \n                \"scanf\", \"fputsf\", \"exit\", \"stderr\", \"malloc\", \"calloc\", \"bool\",\n                \"realloc\", \"free\", \"strlen\", \"size_t\",\n            ],\n            // Syntax definitions\n            definitions: {\n                \"comments\":   [\n                    \"(?m)(//.*)$\", \n                    \"(?ms)(/\\\\*.*?\\\\*/)\",\n                ],\n                \"strings\":    [\n                    \"\\\"(?:[^\\\"\\\\\\\\]*(?:\\\\\\\\.[^\\\"\\\\\\\\]*)*)\\\"\",\n                ],\n                \"characters\": [\n                    \"(\'.\')\", \n                    \"(\'\\\\\\\\.\')\",\n                ],\n                \"digits\":     [\n                    \"\\\\b(\\\\d+.\\\\d+|\\\\d+)\",\n                    \"\\\\b(\\\\d+.\\\\d+(?:f|))\",\n                ],\n                \"booleans\":   [\n                    \"\\\\b(true)\\\\b\", \n                    \"\\\\b(false)\\\\b\",\n                ],\n                \"functions\":  [\n                    \"(int|bool|void|char|double|long|short|size_t)\\\\s+([a-z_][A-Za-z0-9_]*)\\\\s*\\\\(\",\n                    \"\\\\b([a-z_][A-Za-z0-9_]*)\\\\s*\\\\(\",\n                ],\n                \"structs\":    [\n                    \"struct\\\\s+([A-Za-z0-9_]*)\\\\s*\", \n                ],\n                \"attributes\": [\n                    \"^\\\\s*(#.*?)\\\\s\",\n                ],\n                \"headers\":    [\n                    \"(<.*?>)\",\n                ],\n                \"operators\":  [\n                    r\"(=)\",\n                    r\"(\\+)\",\n                    r\"(\\-)\",\n                    r\"(\\*)\",\n                    r\"(\\s/\\s)\",\n                    r\"(%)\",\n                    r\"(\\+=)\",\n                    r\"(\\-=)\",\n                    r\"(\\*=)\",\n                    r\"(\\\\=)\",\n                    r\"(==)\",\n                    r\"(!=)\",\n                    r\"(>=)\",\n                    r\"(<=)\",\n                    r\"(<)\",\n                    r\"(>)\",\n                    r\"(<<)\",\n                    r\"(>>)\",\n                    r\"(\\&\\&)\",\n                    r\"(\\|\\|)\",\n                    r\"(!)\\S\",\n                ],\n            }\n        ),\n    ],\n)\n".to_string()
-}
-=======
-const DEFAULT: &str = r#"
-// General settings for Ox
-(
-	general: General(
-		line_number_padding_right: 2, // Line number padding on the right
-		line_number_padding_left:  1, // Line number padding on the left
-		tab_width:                 4, // The amount of spaces for a tab
-		undo_period:               5, // Seconds of inactivity for undo
-		status_left:  " %f%d %D \u{2502} %n %i", // Left part of status line
-		status_right: "\u{4e26} %l / %L \u{2502} \u{fae6}(%x, %y) ", // Right part of status line
-		tab: "%I%f%d", // Tab formatting
-	),
-	// Custom defined macros
-	macros: {
-		// Macro to move a line up
-		"move line up": [
-			"store line 1", // Store current line in bank #1
-			"delete 0",     // Delete current line
-			"move 1 up",    // Move cursor up by 1
-			"line above",   // Insert an empty line above
-			"move 1 up",    // Move cursor up to the empty line
-			"load line 1",  // Load line in bank #1 over the empty line
-		],
-		// Macro to move a line down
-		"move line down": [
-			"store line 1", // Store the current line in bank #1
-			"delete 0",     // Delete the current line
-			"line below",   // Create an empty line below
-			"move 1 down",  // Move cursor down to empty line
-			"load line 1",  // Overwrite empty line with line in bank #1
-		],
-	},
-	// RGB values for the colours of Ox
-	theme: Theme(
-		editor_bg:        (41, 41, 61), // The main background color
-		editor_fg:        (255, 255, 255), // The default text color
-		status_bg:        (59, 59, 84), // The background color of the status line
-		status_fg:        (35, 240, 144), // The text color of the status line
-		line_number_fg:   (65, 65, 98), // The text color of the line numbers
-		active_tab_fg:    (255, 255, 255), // The text color of the active tab
-		active_tab_bg:    (41, 41, 61), //  The background color of the active tab
-		inactive_tab_fg:  (255, 255, 255), // The text color of the inactive tab(s)
-		inactive_tab_bg:  (59, 59, 84), // The text color of the inactive tab(s)
-		default_theme:    "default", // The default syntax highlights to use
-	),
-	// Colours for the syntax highlighting
-	highlights: {
-		"default": {
-			"comments":   (113, 113, 169),
-			"keywords":   (134, 76, 232),
-			"references": (134, 76, 232),
-			"strings":    (39, 222, 145),
-			"characters": (40, 198, 232),
-			"digits":     (40, 198, 232),
-			"booleans":   (86, 217, 178),
-			"functions":  (47, 141, 252),
-			"structs":    (47, 141, 252),
-			"macros":     (223, 52, 249),
-			"attributes": (40, 198, 232),
-			"headers":    (47, 141, 252),
-			"symbols":    (47, 141, 252),
-			"global":     (86, 217, 178),
-		},
-		"alternative": {
-			"comments":   (113, 113, 169),
-			"keywords":   (64, 86, 244),
-			"references": (64, 86, 244),
-			"strings":    (76, 224, 179),
-			"characters": (110, 94, 206),
-			"digits":     (4, 95, 204),
-			"booleans":   (76, 224, 179),
-			"functions":  (4, 95, 204),
-			"structs":    (4, 95, 204),
-			"macros":     (110, 94, 206),
-			"attributes": (4, 95, 204),
-			"headers":    (141, 129, 217),
-			"symbols":    (249, 233, 0),
-			"global":     (76, 224, 179),
-		},
-	},
-	// Key bindings
-	keys: {
-		// Keybinding: [Oxa commands]
-		Ctrl('q'): ["quit"], // Quit current document
-		Ctrl('s'): ["save"], // Save current document
-		Ctrl('w'): ["save ?"], // Save current document as
-		Ctrl('p'): ["save *"], // Save all open documents
-		Ctrl('n'): ["new"], // Create new document
-		Ctrl('o'): ["open"], // Open document
-		Ctrl('d'): ["prev"], // Move to previous tab
-		Ctrl('h'): ["next"], // Move to next tab
-		Ctrl('z'): ["undo"], // Undo last edit
-		Ctrl('y'): ["redo"], // Redo last edit
-		Ctrl('f'): ["search"], // Trigger search command
-		Ctrl('r'): ["replace"], // Trigger replace command
-		Ctrl('a'): ["replace *"], // Trigger replace all command
-		Ctrl('v'): ["move line up"], // Move line up
-		Ctrl('k'): ["move line down"], // Move line down
-		Alt('a'):  ["cmd"], // Open the command line
-	},
-	// Language specific settings
-	languages: [
-		Language(
-			name: "Rust", // Name of the language
-			icon: "\u{e7a8} ", // Icon for the language
-			extensions: ["rs"], // Extensions of the language
-			// Keywords of the language
-			keywords: [
-				"as", "break", "const", "continue", "crate", "else", 
-				"enum", "extern", "fn", "for", "if", "impl", "in", 
-				"let", "loop", "match", "mod", "move", "mut", "pub", 
-				"ref", "return", "self", "static", "struct", "super", 
-				"trait", "type", "unsafe", "use", "where", "while", 
-				"async", "await", "dyn", "abstract", "become", "box", 
-				"do", "final", "macro", "override", "priv", "typeof", 
-				"unsized", "virtual", "yield", "try", "'static",
-				"u8", "u16", "u32", "u64", "u128", "usize",
-				"i8", "i16", "i32", "i64", "i128", "isize",
-				"f32", "f64", "String", "Vec", "str", "Some", "bool",
-				"None", "Box", "Result", "Option", "Ok", "Err",
-			],
-			// Syntax definitions
-			definitions: {
-				"comments":   [
-					"(?m)(//.*)$", 
-					"(?ms)(/\\*.*?\\*/)",
-				],
-				"strings":    [
-					"(\".*?\")",
-				],
-				"characters": [
-					"('.')", 
-					"('\\\\.')",
-				],
-				"digits":     [
-					"\\b(\\d+.\\d+|\\d+)",
-					"\\b(\\d+.\\d+(?:f32|f64))",
-				],
-				"booleans":   [
-					"\\b(true)\\b", 
-					"\\b(false)\\b",
-				],
-				"functions":  [
-					"fn\\s+([a-z_][A-Za-z0-9_]*)\\s*\\(",
-				],
-				"structs":    [
-					"(?:trait|enum|struct|impl)\\s+([A-Z][A-Za-z0-9_]*)\\s*", 
-					"impl(?:<.*?>|)\\s+([A-Z][A-Za-z0-9_]*)",
-					"([A-Z][A-Za-z0-9_]*)::",
-					"impl.*for\\s+([A-Z][A-Za-z0-9_]*)",
-				],
-				"macros":     [
-					"\\b([a-z_][a-zA-Z0-9_]*!)",
-				],
-				"attributes": [
-					"(?ms)^\\s*(#(?:!|)\\[.*?\\])",
-				],
-				"references": [
-					"&str", "&mut", "&self", 
-					"&i8", "&i16", "&i32", "&i64", "&i128", "&isize",
-					"&u8", "&u16", "&u32", "&u64", "&u128", "&usize",
-					"&f32", "&f64",
-				]
-			}
-		),
-		Language(
-			name: "Ruby", // Name of the language
-			icon: "\u{e739} ", // Icon for the language
-			extensions: ["rb"], // Extensions of the language
-			// Keywords of the language
-			keywords: [
-				"__ENCODING__", "__LINE__", "__FILE__", "BEGIN", "END", 
-				"alias", "and", "begin", "break", "case", "class", "def", 
-				"defined?", "do", "else", "elsif", "end", "ensure", "print",
-				"for", "if", "in", "module", "next", "nil", "not", "or", "puts",
-				"redo", "rescue", "retry", "return", "self", "super", "then", 
-				"undef", "unless", "until", "when", "while", "yield", "raise",
-				"include", "extend", 
-			],
-			// Syntax definitions
-			definitions: {
-				"comments":   [
-					"(?m)(#.*)$", 
-					"(?ms)(=begin.*=end)", 
-				],
-				"strings":    [
-					"((?:f|r|)\".*?\")",
-					"(\'.*?\')",
-				],
-				"digits":     [
-					r"\b(\d+.\d+|\d+)",
-				],
-				"booleans":   [
-					r"\b(true)\b", 
-					r"\b(false)\b",
-				],
-				"structs":    [
-					r"class(\s+[A-Za-z0-9_]*)",
-				],
-				"functions":  [
-					r"def\s+([a-z_][A-Za-z0-9_]*)",
-				],
-				"symbols":    [
-					r"(:[^,\)\.\s=]+)",
-				],
-				"global":     [
-					r"(\$[a-z_][A-Za-z0-9_]*)\s",
-				]
-			}
-		),
-		Language(
-			name: "Crystal", // Name of the language
-			icon: "\u{e7a3} ", // Icon for the language
-			extensions: ["cr"], // Extensions of the language
-			// Keywords of the language
-			keywords: [
-				"__ENCODING__", "__LINE__", "__FILE__", "BEGIN", "END", 
-				"alias", "and", "begin", "break", "case", "class", "def", 
-				"defined?", "do", "else", "elsif", "end", "ensure", "print",
-				"for", "if", "in", "module", "next", "nil", "not", "or", "puts",
-				"redo", "rescue", "retry", "return", "self", "super", "then", 
-				"undef", "unless", "until", "when", "while", "yield", "raise",
-				"include", "extend", "Int32", "String", "getter", "setter",
-				"property",
-			],
-			// Syntax definitions
-			definitions: {
-				"comments":   [
-					"(?m)(#.*)$", 
-					"(?ms)(=begin.*=end)", 
-				],
-				"strings":    [
-					"(?ms)(\".*?\")",
-					"((?:f|r|)\".*?\")",
-					"(\'.*?\')",
-				],
-				"digits":     [
-					r"\b(\d+.\d+|\d+)",
-				],
-				"booleans":   [
-					r"\b(true)\b", 
-					r"\b(false)\b",
-				],
-				"structs":    [
-					r"class(\s+[A-Za-z0-9_]*)",
-				],
-				"functions":  [
-					r"def\s+([a-z_][A-Za-z0-9_]*)",
-				],
-				"symbols":    [
-					r"(:[^,\}\)\.\s=]+)",
-				],
-				"global":     [
-					r"(\$[a-z_][A-Za-z0-9_]*)\s",
-				]
-			}
-		),
-		Language(
-			name: "Python", // Name of the language
-			icon: "\u{e73c} ", // Icon for the language
-			extensions: ["py", "pyw"], // Extensions of the language
-			// Keywords of the language
-			keywords: [
-				"and", "as", "assert", "break", "class", "continue", 
-				"def", "del", "elif", "else", "except", "exec", 
-				"finally", "for", "from", "global", "if", "import", 
-				"in", "is", "lambda", "not", "or", "pass", "print", 
-				"raise", "return", "try", "while", "with", "yield",
-				"str", "bool", "int", "tuple", "list", "dict", "tuple",
-				"len", "None", "input", "type", "set", "range", "enumerate",
-				"open", "iter", "min", "max", "dir", "self", "isinstance", 
-				"help", "next", "super",
-			],
-			// Syntax definitions
-			definitions: {
-				"comments":   [
-					"(?m)(#.*)$", 
-				],
-				"strings":    [
-					"(?ms)(\"\"\".*?\"\"\")",
-					"(?ms)(\'\'\'.*?\'\'\')",
-					"((?:f|r|)\".*?\")",
-					"(\'.*?\')",
-				],
-				"digits":     [
-					"\\b(\\d+.\\d+|\\d+)",
-				],
-				"booleans":   [
-					"\\b(True)\\b", 
-					"\\b(False)\\b",
-				],
-				"structs":    [
-					"class\\s+([A-Za-z0-9_]*)",
-				],
-				"functions":  [
-					"def\\s+([a-z_][A-Za-z0-9_]*)",
-				],
-				"attributes": [
-					"@.*$",
-				]
-			}
-		),
-		Language(
-			name: "Javascript", // Name of the language
-			icon: "\u{e74e} ", // Icon for the language
-			extensions: ["js"], // Extensions of the language
-			// Keywords of the language
-			keywords: [
-				"abstract", "arguments", "await", "boolean", "break", "byte", 
-				"case", "catch", "char", "class", "const", "continue", "debugger", 
-				"default", "delete", "do", "double", "else", "enum", "eval", 
-				"export", "extends", "final", "finally", "float", "for", "of",
-				"function", "goto", "if", "implements", "import", "in", "instanceof", 
-				"int", "interface", "let", "long", "native", "new", "null", "package", 
-				"private", "protected", "public", "return", "short", "static", 
-				"super", "switch", "synchronized", "this", "throw", "throws", 
-				"transient", "try", "typeof", "var", "void", "volatile", "console",
-				"while", "with", "yield", "undefined", "NaN", "-Infinity", "Infinity",
-			],
-			// Syntax definitions
-			definitions: {
-				"comments":   [
-					"(?m)(//.*)$", 
-					"(?ms)(/\\*.*\\*/)$", 
-				],
-				"strings":    [
-					"(?ms)(\"\"\".*?\"\"\")",
-					"(?ms)(\'\'\'.*?\'\'\')",
-					"((?:f|r|)\".*?\")",
-					"(\'.*?\')",
-				],
-				"digits":     [
-					"\\b(\\d+.\\d+|\\d+)",
-				],
-				"booleans":   [
-					"\\b(true)\\b", 
-					"\\b(false)\\b",
-				],
-				"structs":    [
-					"class\\s+([A-Za-z0-9_]*)",
-				],
-				"functions":  [
-					"function\\s+([a-z_][A-Za-z0-9_]*)",
-					"\\b([a-z_][A-Za-z0-9_]*)\\s*\\("
-				],
-			}
-		),
-		Language(
-			name: "C", // Name of the language
-			icon: "\u{e61e} ", // Icon for the language
-			extensions: ["c", "h"], // Extensions of the language
-			// Keywords of the language
-			keywords: [
-				"auto", "break", "case", "char", "const", "continue", "default", 
-				"do", "double", "else", "enum", "extern", "float", "for", "goto", 
-				"if", "int", "long", "register", "return", "short", "signed", 
-				"sizeof", "static", "struct", "switch", "typedef", "union", 
-				"unsigned", "void", "volatile", "while", "printf", "fscanf", 
-				"scanf", "fputsf", "exit", "stderr", "malloc", "calloc", "bool",
-				"realloc", "free", "strlen", "size_t",
-			],
-			// Syntax definitions
-			definitions: {
-				"comments":   [
-					"(?m)(//.*)$", 
-					"(?ms)(/\\*.*?\\*/)",
-				],
-				"strings":    [
-					"(\".*?\")",
-				],
-				"characters": [
-					"('.')", 
-					"('\\\\.')",
-				],
-				"digits":     [
-					"\\b(\\d+.\\d+|\\d+)",
-					"\\b(\\d+.\\d+(?:f|))",
-				],
-				"booleans":   [
-					"\\b(true)\\b", 
-					"\\b(false)\\b",
-				],
-				"functions":  [
-					"(int|bool|void|char|double|long|short|size_t)\\s+([a-z_][A-Za-z0-9_]*)\\s*\\(",
-				],
-				"structs":    [
-					"struct\\s+([A-Za-z0-9_]*)\\s*", 
-				],
-				"attributes": [
-					"^\\s*(#.*?)\\s",
-				],
-				"headers":    [
-					"(<.*?>)",
-				],
-			}
-		),
-	],
-)
-"#;
->>>>>>> 77122694
+}