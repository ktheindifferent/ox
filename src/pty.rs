//! User friendly interface for dealing with pseudo terminals

use mio::unix::SourceFd;
use mio::{Events, Interest, Poll, Token};
use mlua::prelude::*;
use nix::fcntl::{fcntl, FcntlArg, OFlag};
use ptyprocess::PtyProcess;
use std::io::{BufReader, Read, Write};
use std::os::unix::io::AsRawFd;
use std::process::Command;
use std::sync::{Arc, Mutex};
use std::sync::atomic::{AtomicBool, Ordering};
use std::sync::mpsc::{channel, Receiver, TryRecvError};
use std::thread::JoinHandle;
use std::time::Duration;

<<<<<<< HEAD
use crate::pty_error::{PtyError, PtyResult, PtyErrorContext, recover_lock_poisoned};

#[derive(Debug)]
=======
>>>>>>> 249f26bf
pub struct Pty {
    pub process: PtyProcess,
    pub output: String,
    pub input: String,
    pub shell: Shell,
    force_rerender: Arc<AtomicBool>,
    shutdown_flag: Arc<AtomicBool>,
    reader_thread: Option<JoinHandle<()>>,
    update_receiver: Receiver<bool>,
}

#[derive(Debug, Clone, Copy)]
pub enum Shell {
    Bash,
    Dash,
    Zsh,
    Fish,
}

impl Shell {
    pub fn manual_input_echo(self) -> bool {
        matches!(self, Self::Bash | Self::Dash)
    }

    pub fn inserts_extra_newline(self) -> bool {
        !matches!(self, Self::Zsh)
    }

    pub fn command(&self) -> &str {
        match self {
            Self::Bash => "bash",
            Self::Dash => "dash",
            Self::Zsh => "zsh",
            Self::Fish => "fish",
        }
    }
}

impl IntoLua for Shell {
    fn into_lua(self, lua: &Lua) -> LuaResult<LuaValue> {
        let string = lua.create_string(self.command())?;
        Ok(LuaValue::String(string))
    }
}

impl FromLua for Shell {
    fn from_lua(val: LuaValue, _: &Lua) -> LuaResult<Self> {
        Ok(if let LuaValue::String(inner) = val {
            if let Ok(s) = inner.to_str() {
                match s.to_owned().as_str() {
                    "dash" => Self::Dash,
                    "zsh" => Self::Zsh,
                    "fish" => Self::Fish,
                    _ => Self::Bash,
                }
            } else {
                Self::Bash
            }
        } else {
            Self::Bash
        })
    }
}

impl Pty {
<<<<<<< HEAD
    pub fn new(shell: Shell) -> PtyResult<Arc<Mutex<Self>>> {
        let process = PtyProcess::spawn(Command::new(shell.command()))
            .map_err(|e| PtyError::SpawnFailed(format!("Failed to spawn {}: {}", shell.command(), e)))?;
=======
    pub fn new(shell: Shell) -> Result<Arc<Mutex<Self>>> {
        let shutdown_flag = Arc::new(AtomicBool::new(false));
        let force_rerender = Arc::new(AtomicBool::new(false));
        let (update_sender, update_receiver) = channel::<bool>();
>>>>>>> 249f26bf
        
        let pty = Arc::new(Mutex::new(Self {
            process,
            output: String::new(),
            input: String::new(),
            shell,
            force_rerender: Arc::clone(&force_rerender),
            shutdown_flag: Arc::clone(&shutdown_flag),
            reader_thread: None,
            update_receiver,
        }));
        
<<<<<<< HEAD
        // Initialize PTY with proper error handling
        {
            let mut pty_guard = pty.lock()
                .unwrap_or_else(recover_lock_poisoned);
            pty_guard.process.set_echo(false, None)
                .map_err(|e| PtyError::InitializationFailed(format!("Failed to set PTY echo mode: {}", e)))?;
        }
        
        std::thread::sleep(Duration::from_millis(100));
        
        {
            let mut pty_guard = pty.lock()
                .unwrap_or_else(recover_lock_poisoned);
            pty_guard.run_command("")
                .map_err(|e| PtyError::InitializationFailed(format!("Failed to run initial command: {:?}", e)))?;
        }
        
        // Spawn thread to constantly read from the terminal
        let pty_clone = Arc::clone(&pty);
        std::thread::spawn(move || {
            loop {
                std::thread::sleep(Duration::from_millis(100));
                
                // Try to acquire lock with timeout
                match pty_clone.try_lock() {
                    Ok(mut pty) => {
                        pty.force_rerender = matches!(pty.catch_up(), Ok(true));
                    }
                    Err(std::sync::TryLockError::Poisoned(err)) => {
                        // Recover from poisoned lock
                        let mut pty = recover_lock_poisoned(err);
                        pty.force_rerender = matches!(pty.catch_up(), Ok(true));
                    }
                    Err(std::sync::TryLockError::WouldBlock) => {
                        // Lock is held by another thread, skip this iteration
                        // Lock is held by another thread, skip this iteration
                    }
                }
            }
        });
=======
        // Initialize
        pty.lock().unwrap().process.set_echo(false, None)?;
        std::thread::sleep(std::time::Duration::from_millis(100));
        pty.lock().unwrap().run_command("")?;
        
        // Spawn reader thread with proper lifecycle management
        let pty_clone = Arc::clone(&pty);
        let shutdown_clone = Arc::clone(&shutdown_flag);
        let force_rerender_clone = Arc::clone(&force_rerender);
        let thread_handle = std::thread::Builder::new()
            .name("pty-reader".to_string())
            .spawn(move || {
                while !shutdown_clone.load(Ordering::Relaxed) {
                    // Try to read with a timeout to allow checking shutdown flag
                    std::thread::sleep(Duration::from_millis(50));
                    
                    // Attempt to lock and read
                    if let Ok(mut pty) = pty_clone.try_lock() {
                        match pty.catch_up() {
                            Ok(true) => {
                                force_rerender_clone.store(true, Ordering::Relaxed);
                                // Send update notification
                                let _ = update_sender.send(true);
                            }
                            Ok(false) => {
                                // No data available, continue
                            }
                            Err(_) => {
                                // Error reading, might indicate PTY is closed
                                // Continue for now, Drop will handle cleanup
                            }
                        }
                    }
                }
            })
            .expect("Failed to spawn PTY reader thread");
        
        // Store the thread handle
        pty.lock().unwrap().reader_thread = Some(thread_handle);
>>>>>>> 249f26bf
        
        Ok(pty)
    }

    pub fn run_command(&mut self, cmd: &str) -> PtyResult<()> {
        let mut stream = self.process.get_raw_handle()
            .map_err(|e| PtyError::CommunicationError(format!("Failed to get PTY handle: {}", e)))?;
        // Write the command
        write!(stream, "{cmd}")
            .map_err(|e| PtyError::CommunicationError(format!("Failed to write command to PTY: {}", e)))?;
        std::thread::sleep(Duration::from_millis(100));
        if self.shell.manual_input_echo() {
            // println!("Adding (pre-cmd) {:?}", cmd);
            self.output += cmd;
        }
        // Read the output
        let mut reader = BufReader::new(stream);
        let mut buf = [0u8; 10240];
        let bytes_read = reader.read(&mut buf)
            .map_err(|e| PtyError::CommunicationError(format!("Failed to read PTY output: {}", e)))?;
        let mut output = String::from_utf8_lossy(&buf[..bytes_read]).to_string();
        // Add on the output
        if self.shell.inserts_extra_newline() {
            output = output.replace("\u{1b}[?2004l\r\r\n", "");
        }
        // println!("Adding (aftercmd) \"{:?}\"", output);
        self.output += &output;
        Ok(())
    }

    pub fn silent_run_command(&mut self, cmd: &str) -> PtyResult<()> {
        self.output.clear();
        self.run_command(cmd)?;
        if self.output.starts_with(cmd) {
            self.output = self.output.chars().skip(cmd.chars().count()).collect();
        }
        Ok(())
    }

    pub fn char_input(&mut self, c: char) -> PtyResult<()> {
        self.input.push(c);
        if c == '\n' {
            // Return key pressed, send the input
            self.run_command(&self.input.to_string())?;
            self.input.clear();
        }
        Ok(())
    }

    pub fn char_pop(&mut self) {
        self.input.pop();
    }

    pub fn clear(&mut self) -> PtyResult<()> {
        self.output.clear();
        self.run_command("\n")?;
        self.output = self.output.trim_start_matches('\n').to_string();
        Ok(())
    }

    pub fn catch_up(&mut self) -> PtyResult<bool> {
        let stream = self.process.get_raw_handle()
            .map_err(|e| PtyError::CommunicationError(format!("Failed to get PTY handle: {}", e)))?;
        let raw_fd = stream.as_raw_fd();
        
        let flags = fcntl(raw_fd, FcntlArg::F_GETFL)
            .map_err(|e| PtyError::PlatformError(format!("Failed to get file flags: {}", e)))?;
        fcntl(
            raw_fd,
            FcntlArg::F_SETFL(OFlag::from_bits_truncate(flags) | OFlag::O_NONBLOCK),
        )
        .map_err(|e| PtyError::PlatformError(format!("Failed to set non-blocking mode: {}", e)))?;
        
        let mut source = SourceFd(&raw_fd);
        // Set up mio Poll and register the raw_fd
        let mut poll = Poll::new()
            .map_err(|e| PtyError::PlatformError(format!("Failed to create poll instance: {}", e)))?;
        let mut events = Events::with_capacity(128);
        poll.registry()
            .register(&mut source, Token(0), Interest::READABLE)
            .map_err(|e| PtyError::PlatformError(format!("Failed to register poll interest: {}", e)))?;
            
        match poll.poll(&mut events, Some(Duration::from_millis(100))) {
            Ok(()) => {
                // Data is available to read
                let mut reader = BufReader::new(stream);
                let mut buf = [0u8; 10240];
                let bytes_read = reader.read(&mut buf)
                    .map_err(|e| PtyError::CommunicationError(format!("Failed to read from PTY: {}", e)))?;

                // Process the read data
                let mut output = String::from_utf8_lossy(&buf[..bytes_read]).to_string();
                if self.shell.inserts_extra_newline() {
                    output = output.replace("\u{1b}[?2004l\r\r\n", "");
                }

                // Append the output to self.output
                // println!("Adding (aftercmd) \"{:?}\"", output);
                self.output += &output;
                Ok(!output.is_empty())
            }
            Err(e) => Err(PtyError::from(e)),
        }
    }
    
    /// Check if there's a pending rerender request
    pub fn check_force_rerender(&self) -> bool {
        self.force_rerender.swap(false, Ordering::Relaxed)
    }
    
    /// Check for updates from the reader thread without blocking
    pub fn check_for_updates(&self) -> bool {
        match self.update_receiver.try_recv() {
            Ok(_) => true,
            Err(TryRecvError::Empty) => false,
            Err(TryRecvError::Disconnected) => false,
        }
    }
}

impl std::fmt::Debug for Pty {
    fn fmt(&self, f: &mut std::fmt::Formatter<'_>) -> std::fmt::Result {
        f.debug_struct("Pty")
            .field("shell", &self.shell)
            .field("output_len", &self.output.len())
            .field("input_len", &self.input.len())
            .field("has_reader_thread", &self.reader_thread.is_some())
            .finish()
    }
}

impl Drop for Pty {
    fn drop(&mut self) {
        // Signal the reader thread to shutdown
        self.shutdown_flag.store(true, Ordering::Relaxed);
        
        // Take the thread handle and wait for it to finish
        if let Some(thread) = self.reader_thread.take() {
            // Give the thread a moment to notice the shutdown flag
            std::thread::sleep(Duration::from_millis(100));
            
            // Wait for the thread to finish
            let _ = thread.join();
        }
    }
}

#[cfg(test)]
mod tests {
    use super::*;
    
    #[test]
    fn test_pty_thread_lifecycle() {
        use std::thread;
        use std::time::Duration;
        
        // Try to create a PTY with bash
        if let Ok(pty) = Pty::new(Shell::Bash) {
            // Give the PTY time to initialize
            thread::sleep(Duration::from_millis(200));
            
            // Verify the reader thread is running
            {
                let pty_lock = pty.lock().unwrap();
                assert!(pty_lock.reader_thread.is_some());
            }
            
            // Drop the PTY and ensure cleanup happens
            drop(pty);
            
            // Give time for cleanup
            thread::sleep(Duration::from_millis(200));
            
            // If we get here without panicking, the thread was properly cleaned up
        } else {
            // PTY creation might fail in some test environments
            println!("PTY creation failed in test environment");
        }
    }
    
    #[test]
    fn test_pty_force_rerender_synchronization() {
        use std::thread;
        use std::time::Duration;
        
        if let Ok(pty) = Pty::new(Shell::Bash) {
            thread::sleep(Duration::from_millis(200));
            
            // Test the force_rerender flag
            {
                let pty_lock = pty.lock().unwrap();
                
                // Initially should be false
                assert!(!pty_lock.check_force_rerender());
                
                // Set it to true manually
                pty_lock.force_rerender.store(true, Ordering::Relaxed);
                
                // Check should return true and reset it
                assert!(pty_lock.check_force_rerender());
                
                // Second check should return false
                assert!(!pty_lock.check_force_rerender());
            }
        }
    }
    
    #[test]
    fn test_pty_shutdown_flag() {
        use std::thread;
        use std::time::Duration;
        
        if let Ok(pty) = Pty::new(Shell::Bash) {
            thread::sleep(Duration::from_millis(100));
            
            // Check that shutdown flag is initially false
            {
                let pty_lock = pty.lock().unwrap();
                assert!(!pty_lock.shutdown_flag.load(Ordering::Relaxed));
            }
            
            // The shutdown flag should be set when dropping
            // This is tested implicitly when the PTY is dropped at the end of the test
        }
    }
    
    #[test]
    fn test_pty_multiple_instances() {
        use std::thread;
        use std::time::Duration;
        
        // Create multiple PTY instances
        let mut ptys = Vec::new();
        for _ in 0..3 {
            if let Ok(pty) = Pty::new(Shell::Bash) {
                ptys.push(pty);
            }
        }
        
        // Give them time to initialize
        thread::sleep(Duration::from_millis(200));
        
        // Verify all have reader threads
        for pty in &ptys {
            let pty_lock = pty.lock().unwrap();
            assert!(pty_lock.reader_thread.is_some());
        }
        
        // Drop all PTYs - should clean up all threads
        drop(ptys);
        
        // Give time for cleanup
        thread::sleep(Duration::from_millis(300));
        
        // If we get here without issues, all threads were properly cleaned up
    }
    
    #[test]
    fn test_shell_detection() {
        // Test that shell command returns expected values
        assert_eq!(Shell::Bash.command(), "bash");
        assert_eq!(Shell::Dash.command(), "dash");
        assert_eq!(Shell::Zsh.command(), "zsh");
        assert_eq!(Shell::Fish.command(), "fish");
        
        // Test manual input echo
        assert!(Shell::Bash.manual_input_echo());
        assert!(Shell::Dash.manual_input_echo());
        assert!(!Shell::Zsh.manual_input_echo());
        assert!(!Shell::Fish.manual_input_echo());
        
        // Test extra newline insertion
        assert!(Shell::Bash.inserts_extra_newline());
        assert!(Shell::Dash.inserts_extra_newline());
        assert!(!Shell::Zsh.inserts_extra_newline());
        assert!(Shell::Fish.inserts_extra_newline());
    }
}<|MERGE_RESOLUTION|>--- conflicted
+++ resolved
@@ -2,7 +2,6 @@
 
 use mio::unix::SourceFd;
 use mio::{Events, Interest, Poll, Token};
-use mlua::prelude::*;
 use nix::fcntl::{fcntl, FcntlArg, OFlag};
 use ptyprocess::PtyProcess;
 use std::io::{BufReader, Read, Write};
@@ -14,12 +13,8 @@
 use std::thread::JoinHandle;
 use std::time::Duration;
 
-<<<<<<< HEAD
-use crate::pty_error::{PtyError, PtyResult, PtyErrorContext, recover_lock_poisoned};
-
-#[derive(Debug)]
-=======
->>>>>>> 249f26bf
+use crate::pty_error::{PtyError, PtyResult, recover_lock_poisoned};
+
 pub struct Pty {
     pub process: PtyProcess,
     pub output: String,
@@ -48,7 +43,7 @@
         !matches!(self, Self::Zsh)
     }
 
-    pub fn command(&self) -> &str {
+    pub fn command(self) -> &'static str {
         match self {
             Self::Bash => "bash",
             Self::Dash => "dash",
@@ -56,45 +51,30 @@
             Self::Fish => "fish",
         }
     }
-}
-
-impl IntoLua for Shell {
-    fn into_lua(self, lua: &Lua) -> LuaResult<LuaValue> {
-        let string = lua.create_string(self.command())?;
-        Ok(LuaValue::String(string))
-    }
-}
-
-impl FromLua for Shell {
-    fn from_lua(val: LuaValue, _: &Lua) -> LuaResult<Self> {
-        Ok(if let LuaValue::String(inner) = val {
-            if let Ok(s) = inner.to_str() {
-                match s.to_owned().as_str() {
-                    "dash" => Self::Dash,
-                    "zsh" => Self::Zsh,
-                    "fish" => Self::Fish,
-                    _ => Self::Bash,
-                }
+
+    pub fn detect() -> Self {
+        std::env::var("SHELL").map_or(Self::Bash, |shell| {
+            if shell.ends_with("zsh") {
+                Self::Zsh
+            } else if shell.ends_with("fish") {
+                Self::Fish
+            } else if shell.ends_with("dash") {
+                Self::Dash
             } else {
                 Self::Bash
             }
-        } else {
-            Self::Bash
         })
     }
 }
 
 impl Pty {
-<<<<<<< HEAD
     pub fn new(shell: Shell) -> PtyResult<Arc<Mutex<Self>>> {
         let process = PtyProcess::spawn(Command::new(shell.command()))
             .map_err(|e| PtyError::SpawnFailed(format!("Failed to spawn {}: {}", shell.command(), e)))?;
-=======
-    pub fn new(shell: Shell) -> Result<Arc<Mutex<Self>>> {
+            
         let shutdown_flag = Arc::new(AtomicBool::new(false));
         let force_rerender = Arc::new(AtomicBool::new(false));
         let (update_sender, update_receiver) = channel::<bool>();
->>>>>>> 249f26bf
         
         let pty = Arc::new(Mutex::new(Self {
             process,
@@ -107,7 +87,6 @@
             update_receiver,
         }));
         
-<<<<<<< HEAD
         // Initialize PTY with proper error handling
         {
             let mut pty_guard = pty.lock()
@@ -124,35 +103,6 @@
             pty_guard.run_command("")
                 .map_err(|e| PtyError::InitializationFailed(format!("Failed to run initial command: {:?}", e)))?;
         }
-        
-        // Spawn thread to constantly read from the terminal
-        let pty_clone = Arc::clone(&pty);
-        std::thread::spawn(move || {
-            loop {
-                std::thread::sleep(Duration::from_millis(100));
-                
-                // Try to acquire lock with timeout
-                match pty_clone.try_lock() {
-                    Ok(mut pty) => {
-                        pty.force_rerender = matches!(pty.catch_up(), Ok(true));
-                    }
-                    Err(std::sync::TryLockError::Poisoned(err)) => {
-                        // Recover from poisoned lock
-                        let mut pty = recover_lock_poisoned(err);
-                        pty.force_rerender = matches!(pty.catch_up(), Ok(true));
-                    }
-                    Err(std::sync::TryLockError::WouldBlock) => {
-                        // Lock is held by another thread, skip this iteration
-                        // Lock is held by another thread, skip this iteration
-                    }
-                }
-            }
-        });
-=======
-        // Initialize
-        pty.lock().unwrap().process.set_echo(false, None)?;
-        std::thread::sleep(std::time::Duration::from_millis(100));
-        pty.lock().unwrap().run_command("")?;
         
         // Spawn reader thread with proper lifecycle management
         let pty_clone = Arc::clone(&pty);
@@ -165,30 +115,47 @@
                     // Try to read with a timeout to allow checking shutdown flag
                     std::thread::sleep(Duration::from_millis(50));
                     
-                    // Attempt to lock and read
-                    if let Ok(mut pty) = pty_clone.try_lock() {
-                        match pty.catch_up() {
-                            Ok(true) => {
-                                force_rerender_clone.store(true, Ordering::Relaxed);
-                                // Send update notification
-                                let _ = update_sender.send(true);
+                    // Try to acquire lock with timeout
+                    match pty_clone.try_lock() {
+                        Ok(mut pty) => {
+                            match pty.catch_up() {
+                                Ok(true) => {
+                                    force_rerender_clone.store(true, Ordering::Relaxed);
+                                    // Send update notification
+                                    let _ = update_sender.send(true);
+                                }
+                                Ok(false) => {
+                                    // No data available, continue
+                                }
+                                Err(_) => {
+                                    // Error reading, might indicate PTY is closed
+                                    // Continue for now, Drop will handle cleanup
+                                }
                             }
-                            Ok(false) => {
-                                // No data available, continue
+                        }
+                        Err(std::sync::TryLockError::Poisoned(err)) => {
+                            // Recover from poisoned lock
+                            let mut pty = recover_lock_poisoned(err);
+                            match pty.catch_up() {
+                                Ok(true) => {
+                                    force_rerender_clone.store(true, Ordering::Relaxed);
+                                    let _ = update_sender.send(true);
+                                }
+                                _ => {}
                             }
-                            Err(_) => {
-                                // Error reading, might indicate PTY is closed
-                                // Continue for now, Drop will handle cleanup
-                            }
+                        }
+                        Err(std::sync::TryLockError::WouldBlock) => {
+                            // Lock is held by another thread, skip this iteration
                         }
                     }
                 }
             })
-            .expect("Failed to spawn PTY reader thread");
+            .map_err(|e| PtyError::InitializationFailed(format!("Failed to spawn PTY reader thread: {}", e)))?;
         
         // Store the thread handle
-        pty.lock().unwrap().reader_thread = Some(thread_handle);
->>>>>>> 249f26bf
+        pty.lock()
+            .unwrap_or_else(recover_lock_poisoned)
+            .reader_thread = Some(thread_handle);
         
         Ok(pty)
     }
