#![warn(clippy::all, clippy::pedantic)]

mod cli;
mod clipboard;
mod config;
mod dirs;
mod editor;
mod error;
mod events;
#[cfg(not(target_os = "windows"))]
mod pty;
<<<<<<< HEAD
mod pty_error;
=======
#[cfg(target_os = "windows")]
mod conpty_windows;
mod pty_cross;
>>>>>>> 249f26bf
mod terminal;
mod ui;

use cli::CommandLineInterface;
use config::{
    get_listeners, key_to_string, run_key, run_key_before, Assistant, Config, PLUGIN_BOOTSTRAP,
    PLUGIN_MANAGER, PLUGIN_NETWORKING, PLUGIN_RUN,
};
use crossterm::event::{Event as CEvent, KeyEvent, KeyEventKind};
use editor::{allowed_by_multi_cursor, handle_multiple_cursors, Editor, FileTypes};
use error::{OxError, Result};
use events::wait_for_event;
use kaolinite::event::{Error as KError, Event};
use kaolinite::searching::Searcher;
use kaolinite::utils::{file_or_dir, get_cwd};
use kaolinite::{Document, Loc};
use mlua::Error::{RuntimeError, SyntaxError};
use mlua::{AnyUserData, FromLua, Lua, Value};
use std::io::ErrorKind;
use std::result::Result as RResult;
use ui::{fatal_error, Feedback};
use std::process;

/// Get editor helper macro
#[macro_export]
macro_rules! ged {
    ($editor:expr) => {
        $editor.borrow::<Editor>().unwrap()
    };
    (mut $editor:expr) => {
        $editor.borrow_mut::<Editor>().unwrap()
    };
}

/// Error exit codes for different failure scenarios
const EXIT_CONFIG_ERROR: i32 = 1;
const EXIT_RUNTIME_ERROR: i32 = 2;
const EXIT_STARTUP_ERROR: i32 = 3;

/// Report an error to stderr and exit with appropriate code
fn report_error_and_exit(context: &str, error: impl std::fmt::Debug, exit_code: i32) -> ! {
    eprintln!("Error: {}", context);
    if std::env::var("OX_DEBUG").is_ok() {
        eprintln!("Debug details: {:?}", error);
    } else {
        eprintln!("Run with OX_DEBUG=1 for more details");
    }
    process::exit(exit_code);
}

/// Entry point - grabs command line arguments and runs the editor
fn main() {
    // Interact with user to find out what they want to do
    let cli = CommandLineInterface::new();

    // Set debug environment variable if debug flag is present
    if cli.flags.debug {
        std::env::set_var("OX_DEBUG", "1");
    }

    // Handle help and version options
    cli.basic_options();

    // Activate configuration assistant if applicable
    let no_config = Config::get_user_provided_config(&cli.config_path).is_none();
    if no_config || cli.flags.config_assist {
        if let Err(err) = Assistant::run(no_config) {
            report_error_and_exit(
                "Configuration assistant failed to run",
                err,
                EXIT_CONFIG_ERROR
            );
        }
    }

    // Run the editor
    let result = run(&cli);
    if let Err(err) = result {
        report_error_and_exit(
            "Editor encountered a runtime error",
            err,
            EXIT_RUNTIME_ERROR
        );
    }
}
/// Run the editor
#[allow(clippy::too_many_lines)]
fn run(cli: &CommandLineInterface) -> Result<()> {
    // Create lua interpreter
    let lua = Lua::new();

    // Create editor
    let editor = match Editor::new(&lua) {
        Ok(editor) => editor,
        Err(error) => {
            eprintln!("Failed to initialize the editor");
            eprintln!("This may be due to:");
            eprintln!("  - Terminal compatibility issues");
            eprintln!("  - Missing dependencies");
            eprintln!("  - Corrupted configuration files");
            if std::env::var("OX_DEBUG").is_ok() {
                eprintln!("\nDebug details: {:?}", error);
            } else {
                eprintln!("\nRun with OX_DEBUG=1 for detailed error information");
            }
            process::exit(EXIT_STARTUP_ERROR);
        }
    };

    // Push editor into lua
    let editor = lua.create_userdata(editor)?;
    lua.globals().set("editor", editor.clone())?;

    // Inject the networking library for plug-ins to use
    handle_lua_error(
        "",
        lua.load(PLUGIN_NETWORKING).exec(),
        &mut ged!(mut &editor).feedback,
    );

    // Load config and initialise
    lua.load(PLUGIN_BOOTSTRAP).exec()?;
    let result = ged!(mut &editor).load_config(&cli.config_path, &lua);
    if let Some(err) = result {
        // Handle error if available
        handle_lua_error("configuration", Err(err), &mut ged!(mut &editor).feedback);
    };

    // Run plug-ins
    handle_lua_error(
        "",
        lua.load(PLUGIN_RUN).exec(),
        &mut ged!(mut &editor).feedback,
    );

    // Ensure focus is on the initial atom
    let init_atom = ged!(&editor).files.empty_atoms(vec![]);
    if let Some(init_atom) = init_atom {
        ged!(mut &editor).ptr = init_atom;
    }

    // Load in the file types
    let file_types = lua
        .globals()
        .get("file_types")
        .unwrap_or(Value::Table(lua.create_table()?));
    let file_types = FileTypes::from_lua(file_types, &lua).unwrap_or_default();
    ged!(mut &editor)
        .config
        .document
        .borrow_mut::<config::Document>()
        .unwrap()
        .file_types = file_types;
    // Open files user has asked to open
    let cwd = get_cwd().unwrap_or(".".to_string());
    for (c, file) in cli.to_open.iter().enumerate() {
        // Reset cwd
        let _ = std::env::set_current_dir(&cwd);
        // Open the file
        let result = ged!(mut &editor).open_or_new(file.to_string());
        handle_file_opening(&editor, result, file);
        // Set read only if applicable
        if cli.flags.read_only {
            ged!(mut &editor).get_doc(c).info.read_only = true;
        }
        // Set highlighter if applicable
        if let Some(ref file_type) = cli.file_type {
            let tab_width = config!(ged!(&editor).config, document).tab_width;
            let file_type = config!(ged!(mut &editor).config, document)
                .file_types
                .get_name(file_type)
                .unwrap_or_default();
            let mut highlighter = file_type.get_highlighter(&ged!(&editor).config, tab_width);
            highlighter.run(&ged!(mut &editor).get_doc(c).lines);
            let mut editor = ged!(mut &editor);
            let current_ptr = editor.ptr.clone();
            let file = &mut editor.files.get_atom_mut(current_ptr).unwrap().0[c];
            file.highlighter = highlighter;
            file.file_type = Some(file_type);
        }
        // Move the pointer to the file we just created
        ged!(mut &editor).next();
    }
    // Reset the pointer back to the first document
    let current_ptr = ged!(mut &editor).ptr.clone();
    ged!(mut &editor).files.move_to(current_ptr, 0);

    // Handle stdin if applicable
    if cli.flags.stdin {
        let stdin = cli::get_stdin();
        let mut holder = ged!(mut &editor);
        holder.blank()?;
        let this_doc = holder.doc_len().saturating_sub(1);
        let current_ptr = holder.ptr.clone();
        let doc = &mut holder.files.get_atom_mut(current_ptr).unwrap().0[this_doc].doc;
        doc.exe(Event::Insert(Loc { x: 0, y: 0 }, stdin))?;
        doc.load_to(doc.size.h);
        let lines = doc.lines.clone();
        let hl = holder.get_highlighter(this_doc);
        hl.run(&lines);
        if cli.flags.read_only {
            holder.get_doc(this_doc).info.read_only = true;
        }
    }

    // Create a blank document if none are opened
    ged!(mut &editor).new_if_empty()?;

    // Add in the plugin manager
    handle_lua_error(
        "",
        lua.load(PLUGIN_MANAGER).exec(),
        &mut ged!(mut &editor).feedback,
    );

    // Run the editor and handle errors if applicable
    ged!(&editor).update_cwd();
    ged!(mut &editor).init()?;
    while ged!(&editor).active {
        // Render (unless a macro is being played, in which case, don't bother)
        if !ged!(&editor).macro_man.playing || ged!(&editor).macro_man.just_completed {
            ged!(mut &editor).render(&lua)?;
        }

        // Wait for an event
        let event = wait_for_event(&editor, &lua)?;

        // Handle the event
        let original_loc = ged!(&editor)
            .try_doc()
            .map(Document::char_loc)
            .unwrap_or_default();
        handle_event(&editor, &event, &lua)?;

        // Handle multi cursors
        if let CEvent::Key(_) = event {
            let has_multicursors = !ged!(&editor)
                .try_doc()
                .map_or(true, |doc| doc.secondary_cursors.is_empty());
            if ged!(&editor).active && allowed_by_multi_cursor(&event) && has_multicursors {
                handle_multiple_cursors(&editor, &event, &lua, &original_loc)?;
            }
        }

        ged!(mut &editor).update_highlighter();

        // Check for any commands to run
        let command = ged!(&editor).command.clone();
        if let Some(command) = command {
            run_editor_command(&editor, &command, &lua);
        }
        ged!(mut &editor).command = None;
    }

    // Run any plugin cleanup operations
    let result = lua.load(run_key("exit")).exec();
    handle_lua_error("exit", result, &mut ged!(mut &editor).feedback);

    ged!(mut &editor).terminal.end()?;
    Ok(())
}

fn handle_event(editor: &AnyUserData, event: &CEvent, lua: &Lua) -> Result<()> {
    // Clear screen of temporary items (expect on resize event)
    if !matches!(event, CEvent::Resize(_, _)) {
        ged!(mut &editor).greet = false;
        ged!(mut &editor).feedback = Feedback::None;
    }

    // Handle plug-in before key press mappings
    if let CEvent::Key(key) = event {
        let key_str = key_to_string(key.modifiers, key.code);
        let code = run_key_before(&key_str);
        let result = lua.load(&code).exec();
        handle_lua_error(&key_str, result, &mut ged!(mut &editor).feedback);
    }

    // Handle paste event (before event)
    if let CEvent::Paste(ref paste_text) = event {
        let listeners = get_listeners("before:paste", lua)?;
        for listener in listeners {
            handle_lua_error(
                "paste",
                listener.call(paste_text.clone()),
                &mut ged!(mut &editor).feedback,
            );
        }
    }

    // Actually handle editor event (errors included)
    let event_result = ged!(mut &editor).handle_event(lua, event.clone());
    if let Err(err) = event_result {
        // Nicely display error to user
        match err {
            OxError::Lua(err) => {
                handle_lua_error("event", Err(err), &mut ged!(mut &editor).feedback);
            }
            OxError::AlreadyOpen { file } => {
                ged!(mut &editor).feedback =
                    Feedback::Error(format!("File '{file}' is already open"));
            }
            _ => ged!(mut &editor).feedback = Feedback::Error(format!("{err:?}")),
        }
    }

    // Handle paste event (after event)
    if let CEvent::Paste(ref paste_text) = event {
        let listeners = get_listeners("paste", lua)?;
        for listener in listeners {
            handle_lua_error(
                "paste",
                listener.call(paste_text.clone()),
                &mut ged!(mut &editor).feedback,
            );
        }
    }

    // Handle plug-in after key press mappings (if no errors occured)
    if let CEvent::Key(key) = event {
        let key_str = key_to_string(key.modifiers, key.code);
        let code = run_key(&key_str);
        let result = lua.load(&code).exec();
        handle_lua_error(&key_str, result, &mut ged!(mut &editor).feedback);
    }

    Ok(())
}

/// Handle a lua error, showing the user an informative error
fn handle_lua_error(key_str: &str, error: RResult<(), mlua::Error>, feedback: &mut Feedback) {
    match error {
        // All good
        Ok(()) => (),
        // Handle a runtime error
        Err(RuntimeError(msg)) => {
            let msg = msg.split('\n').collect::<Vec<&str>>();
            // Extract description
            let description = msg.first().unwrap_or(&"No Message Text");
            // See if there is any additional error location information
            let mut error_line_finder = Searcher::new(r"^\s*(.+:\d+):.*$");
            let mut location_line = msg
                .iter()
                .skip(1)
                .position(|line| error_line_finder.lfind(line).is_some());
            // Don't attach additional location if description already includes it
            if error_line_finder.lfind(description).is_some() {
                location_line = None;
            }
            // Put together the message (attaching location if not already provided)
            let msg = if let Some(trace) = location_line {
                // There is additional line info, attach it
                let location = msg[trace + 1]
                    .to_string()
                    .trim()
                    .split(':')
                    .take(2)
                    .collect::<Vec<_>>()
                    .join(" on line ");
                format!("{location}: {description}")
            } else {
                (*description).to_string()
            };
            if msg.ends_with("key not bound") {
                // Key was not bound, issue a warning would be helpful
                let key_str = key_str.replace(' ', "space");
                if key_str.contains('_') && key_str != "_" && !key_str.starts_with("shift") {
                    *feedback = Feedback::Warning(format!("The key {key_str} is not bound"));
                }
            } else if msg.ends_with("command not found") {
                // Command was not found, issue an error
                *feedback = Feedback::Error(format!("The command '{key_str}' is not defined"));
            } else {
                // Some other runtime error
                *feedback = Feedback::Error(msg.to_string());
            }
        }
        // Handle a syntax error
        Err(SyntaxError { message, .. }) => {
            if key_str == "configuration" {
                let mut message = message.rsplit(':').take(2).collect::<Vec<&str>>();
                message.reverse();
                let message = message.join(":");
                *feedback =
                    Feedback::Error(format!("Syntax Error in config file on line {message}"));
            } else {
                *feedback = Feedback::Error(format!("Syntax Error: {message:?}"));
            }
        }
        // Other miscellaneous error
        Err(err) => {
            *feedback = Feedback::Error(format!("Failed to run Lua code: {err:?}"));
        }
    }
}

/// Handle opening files
fn handle_file_opening(editor: &AnyUserData, result: Result<()>, name: &str) {
    // Block any directories from being opened (we'll wait until file tree is implemented)
    if file_or_dir(name) == "directory" {
        fatal_error(&format!("'{name}' is not a file"));
    }
    match result {
        Ok(()) => (),
        Err(OxError::AlreadyOpen { .. }) => {
            let len = ged!(&editor).files.len().saturating_sub(1);
            let current_ptr = ged!(&editor).ptr.clone();
            ged!(mut &editor).files.move_to(current_ptr, len);
        }
        Err(OxError::Kaolinite(kerr)) => match kerr {
            KError::Io(ioerr) => match ioerr.kind() {
                ErrorKind::NotFound => fatal_error(&format!("File '{name}' not found")),
                ErrorKind::PermissionDenied => {
                    fatal_error(&format!("Permission to read file '{name}' denied"));
                }
                ErrorKind::IsADirectory => {
                    fatal_error(&format!("'{name}' is a directory, not a file"));
                }
                ErrorKind::ReadOnlyFilesystem => fatal_error("You are on a read only file system"),
                ErrorKind::ResourceBusy => fatal_error(&format!("The resource '{name}' is busy")),
                ErrorKind::OutOfMemory => fatal_error("You are out of memory"),
                kind => fatal_error(&format!("I/O error occured: {kind:?}")),
            },
            _ => fatal_error(&format!("Backend error opening '{name}': {kerr:?}")),
        },
        result => fatal_error(&format!("Error opening file '{name}': {result:?}")),
    }
}

/// Run a command in the editor
fn run_editor_command(editor: &AnyUserData, cmd: &str, lua: &Lua) {
    let cmd = cmd.replace('\'', "\\'").to_string();
    if let [subcmd, arguments @ ..] = cmd.split(' ').collect::<Vec<&str>>().as_slice() {
        let arguments = arguments.join("', '");
        let code =
            format!("(commands['{subcmd}'] or error('command not found'))({{'{arguments}'}})");
        handle_lua_error(
            subcmd,
            lua.load(code).exec(),
            &mut ged!(mut &editor).feedback,
        );
    }
}

#[cfg(test)]
mod tests {
    use super::*;
    use std::env;

    #[test]
    fn test_error_exit_codes() {
        assert_eq!(EXIT_CONFIG_ERROR, 1);
        assert_eq!(EXIT_RUNTIME_ERROR, 2);
        assert_eq!(EXIT_STARTUP_ERROR, 3);
    }

    #[test]
    fn test_debug_environment_variable() {
        // Save original state
        let original = env::var("OX_DEBUG").ok();
        
        // Test with debug mode disabled
        env::remove_var("OX_DEBUG");
        assert!(env::var("OX_DEBUG").is_err());
        
        // Test with debug mode enabled
        env::set_var("OX_DEBUG", "1");
        assert_eq!(env::var("OX_DEBUG").unwrap(), "1");
        
        // Restore original state
        match original {
            Some(val) => env::set_var("OX_DEBUG", val),
            None => env::remove_var("OX_DEBUG"),
        }
    }

    #[test]
    fn test_handle_lua_error_runtime() {
        let mut feedback = Feedback::None;
        let runtime_err = RuntimeError("test error".to_string());
        
        handle_lua_error("test", Err(runtime_err), &mut feedback);
        
        match feedback {
            Feedback::Error(msg) => assert!(msg.contains("test error")),
            _ => panic!("Expected error feedback"),
        }
    }

    #[test]
    fn test_handle_lua_error_syntax() {
        let mut feedback = Feedback::None;
        let syntax_err = SyntaxError {
            message: "line 42: unexpected token".to_string(),
            incomplete_input: false,
        };
        
        handle_lua_error("configuration", Err(syntax_err), &mut feedback);
        
        match feedback {
            Feedback::Error(msg) => assert!(msg.contains("Syntax Error")),
            _ => panic!("Expected error feedback"),
        }
    }

    #[test]
    fn test_handle_lua_error_key_not_bound() {
        let mut feedback = Feedback::None;
        let runtime_err = RuntimeError("key not bound".to_string());
        
        handle_lua_error("ctrl_x", Err(runtime_err), &mut feedback);
        
        match feedback {
            Feedback::Warning(msg) => assert!(msg.contains("not bound")),
            _ => panic!("Expected warning feedback"),
        }
    }

    #[test]
    fn test_handle_lua_error_command_not_found() {
        let mut feedback = Feedback::None;
        let runtime_err = RuntimeError("command not found".to_string());
        
        handle_lua_error("invalid_cmd", Err(runtime_err), &mut feedback);
        
        match feedback {
            Feedback::Error(msg) => assert!(msg.contains("not defined")),
            _ => panic!("Expected error feedback"),
        }
    }
}<|MERGE_RESOLUTION|>--- conflicted
+++ resolved
@@ -9,13 +9,10 @@
 mod events;
 #[cfg(not(target_os = "windows"))]
 mod pty;
-<<<<<<< HEAD
 mod pty_error;
-=======
 #[cfg(target_os = "windows")]
 mod conpty_windows;
 mod pty_cross;
->>>>>>> 249f26bf
 mod terminal;
 mod ui;
 
